--- conflicted
+++ resolved
@@ -20,11 +20,14 @@
 import com.google.common.base.Preconditions;
 import com.google.common.collect.ImmutableList;
 import io.appform.dropwizard.sharding.ShardInfoProvider;
+import io.appform.dropwizard.sharding.dao.operations.CountByQuerySpec;
 import io.appform.dropwizard.sharding.dao.operations.OpContext;
 import io.appform.dropwizard.sharding.dao.operations.RunInSession;
 import io.appform.dropwizard.sharding.dao.operations.RunWithCriteria;
 import io.appform.dropwizard.sharding.dao.operations.Save;
 import io.appform.dropwizard.sharding.dao.operations.SelectAndUpdate;
+import io.appform.dropwizard.sharding.dao.operations.SelectByQuerySpec;
+import io.appform.dropwizard.sharding.dao.operations.UpdateAll;
 import io.appform.dropwizard.sharding.dao.operations.UpdateByQuery;
 import io.appform.dropwizard.sharding.dao.operations.Count;
 import io.appform.dropwizard.sharding.dao.operations.relationaldao.CreateOrUpdate;
@@ -62,6 +65,7 @@
 import org.hibernate.criterion.DetachedCriteria;
 import org.hibernate.criterion.Order;
 import org.hibernate.criterion.Projections;
+import org.hibernate.criterion.Restrictions;
 import org.hibernate.query.Query;
 
 import javax.persistence.Id;
@@ -120,13 +124,12 @@
             return uniqueResult(q.setLockMode(LockModeType.NONE));
         }
 
-<<<<<<< HEAD
         DetachedCriteria getDetachedCriteria(Object lookupKey) {
-            return DetachedCriteria.forClass(entityClass).add(Restrictions.eq(keyField.getName(), lookupKey))
+            return DetachedCriteria.forClass(entityClass).add(
+                    Restrictions.eq(keyField.getName(), lookupKey))
                 .setLockMode(LockMode.READ);
         }
 
-=======
         /**
          * Reads all rows matching the {@code querySpec} in locked mode. This is equivalent to <i>for update</i>
          * semantics
@@ -141,7 +144,6 @@
         }
 
 
->>>>>>> 64883e4f
         T get(DetachedCriteria criteria) {
             return uniqueResult(criteria.getExecutableCriteria(currentSession()));
         }
@@ -166,40 +168,34 @@
             currentSession().evict(oldEntity); //Detach ... otherwise update is a no-op
             currentSession().update(entity);
         }
-
-<<<<<<< HEAD
         List<T> select(SelectParam selectParam) {
-            val criteria = selectParam.getCriteria().getExecutableCriteria(currentSession());
-            criteria.setFirstResult(selectParam.getStart());
-            criteria.setMaxResults(selectParam.getNumRows());
-            return list(criteria);
-        }
-
-        ScrollableResults scroll(ScrollParam scrollDetails) {
-            final Criteria criteria = scrollDetails.getCriteria().getExecutableCriteria(currentSession());
-            return criteria.scroll(ScrollMode.FORWARD_ONLY);
-=======
-        List<T> select(SelectParamPriv<T> selectParam) {
             if (selectParam.criteria != null) {
                 val criteria = selectParam.criteria.getExecutableCriteria(currentSession());
-                criteria.setFirstResult(selectParam.start);
-                criteria.setMaxResults(selectParam.numRows);
+                if (-1 != selectParam.getStart()) {
+                    criteria.setFirstResult(selectParam.start);
+                }
+                if (-1 != selectParam.getNumRows()) {
+                    criteria.setMaxResults(selectParam.numRows);
+                }
                 return list(criteria);
             }
-            val query = createQuery(currentSession(), entityClass, selectParam.querySpec);
-            query.setFirstResult(selectParam.start);
-            query.setMaxResults(selectParam.numRows);
+            val query = InternalUtils.createQuery(currentSession(), entityClass, selectParam.querySpec);
+            if (-1 != selectParam.getStart()) {
+                query.setFirstResult(selectParam.start);
+            }
+            if (-1 != selectParam.getNumRows()) {
+                query.setMaxResults(selectParam.numRows);
+            }
             return list(query);
         }
 
-        ScrollableResults scroll(ScrollParamPriv<T> scrollDetails) {
+        ScrollableResults scroll(ScrollParam<T> scrollDetails) {
             if (scrollDetails.getCriteria() != null) {
                 final Criteria criteria = scrollDetails.getCriteria().getExecutableCriteria(currentSession());
                 return criteria.scroll(ScrollMode.FORWARD_ONLY);
             }
-            return createQuery(currentSession(), entityClass, scrollDetails.querySpec)
+            return createQuery(currentSession(), entityClass, scrollDetails.getQuerySpec())
                     .scroll(ScrollMode.FORWARD_ONLY);
->>>>>>> 64883e4f
         }
 
         /**
@@ -245,26 +241,7 @@
 
     }
 
-<<<<<<< HEAD
-    private List<RelationalDaoPriv> daos;
-=======
-    @Builder
-    private static class SelectParamPriv<T> {
-        DetachedCriteria criteria;
-        QuerySpec<T, T> querySpec;
-        int start;
-        int numRows;
-    }
-
-    @Builder
-    @Getter
-    private static class ScrollParamPriv<T> {
-        private DetachedCriteria criteria;
-        private QuerySpec<T, T> querySpec;
-    }
-
     private final List<RelationalDaoPriv> daos;
->>>>>>> 64883e4f
     private final Class<T> entityClass;
     @Getter
     private final ShardCalculator<String> shardCalculator;
@@ -472,64 +449,23 @@
             DetachedCriteria criteria,
             Function<T, T> updater,
             BooleanSupplier updateNext) {
-<<<<<<< HEAD
-        final RelationalDaoPriv dao = daos.get(context.getShardId());
+        val dao = daos.get(context.getShardId());
         val opContext = UpdateWithScroll.<T>builder()
             .scroller(dao::scroll)
-            .scrollParam(ScrollParam.builder()
-                .criteria(criteria)
-                .build())
+            .scrollParam(ScrollParam.<T>builder()
+            .criteria(criteria)
+            .build())
             .mutator(updater)
             .updater(dao::update)
             .updateNext(updateNext)
             .build();
-
         try {
             return transactionExecutor.execute(context.getSessionFactory(),
                 true,
                 "update",
                 opContext,
                 context.getShardId(), false);
-=======
-        val dao = daos.get(context.getShardId());
-
-        try {
-            val scrollParam = ScrollParamPriv.<T>builder()
-                    .criteria(criteria)
-                    .build();
-            return transactionExecutor.<ScrollableResults, ScrollParamPriv<T>, Boolean>execute(
-                    context.getSessionFactory(),
-                    true,
-                    dao::scroll,
-                    scrollParam,
-                    scrollableResults -> {
-                        boolean updateNextObject = true;
-                        try (scrollableResults) {
-                            while (scrollableResults.next() && updateNextObject) {
-                                final T entity = (T) scrollableResults.get(
-                                        0);
-                                if (null == entity) {
-                                    return false;
-                                }
-                                final T newEntity = updater.apply(
-                                        entity);
-                                if (null == newEntity) {
-                                    return false;
-                                }
-                                dao.update(
-                                        entity,
-                                        newEntity);
-                                updateNextObject = updateNext.getAsBoolean();
-                            }
-                        }
-                        return true;
-                    },
-                    false,
-                    "update",
-                    context.getShardId());
->>>>>>> 64883e4f
-        }
-        catch (Exception e) {
+        } catch (Exception e) {
             throw new RuntimeException("Error updating entity with scroll: " + criteria, e);
         }
     }
@@ -555,44 +491,23 @@
             QuerySpec<T, T> querySpec,
             Function<T, T> updater,
             BooleanSupplier updateNext) {
-        final RelationalDaoPriv dao = daos.get(context.getShardId());
-
+        val dao = daos.get(context.getShardId());
+        val opContext = UpdateWithScroll.<T>builder()
+            .scroller(dao::scroll)
+            .scrollParam(ScrollParam.<T>builder()
+                .querySpec(querySpec)
+                .build())
+            .mutator(updater)
+            .updater(dao::update)
+            .updateNext(updateNext)
+            .build();
         try {
-            final ScrollParamPriv<T> scrollParam = ScrollParamPriv.<T>builder()
-                    .querySpec(querySpec)
-                    .build();
-
-            return transactionExecutor.<ScrollableResults, ScrollParamPriv<T>, Boolean>execute(context.getSessionFactory(),
-                                                                                               true,
-                                                                                               dao::scroll,
-                                                                                               scrollParam,
-                                                                                               scrollableResults -> {
-                                                                                                   boolean updateNextObject = true;
-                                                                                                   try (scrollableResults) {
-                                                                                                       while (scrollableResults.next() && updateNextObject) {
-                                                                                                           final T entity = (T) scrollableResults.get(
-                                                                                                                   0);
-                                                                                                           if (null == entity) {
-                                                                                                               return false;
-                                                                                                           }
-                                                                                                           final T newEntity = updater.apply(
-                                                                                                                   entity);
-                                                                                                           if (null == newEntity) {
-                                                                                                               return false;
-                                                                                                           }
-                                                                                                           dao.update(
-                                                                                                                   entity,
-                                                                                                                   newEntity);
-                                                                                                           updateNextObject = updateNext.getAsBoolean();
-                                                                                                       }
-                                                                                                   }
-                                                                                                   return true;
-                                                                                               },
-                                                                                               false,
-                                                                                               "update",
-                                                                                               context.getShardId());
-        }
-        catch (Exception e) {
+            return transactionExecutor.execute(context.getSessionFactory(),
+                true,
+                "update",
+                opContext,
+                context.getShardId(), false);
+        } catch (Exception e) {
             throw new RuntimeException("Error updating entity with scroll: " + querySpec, e);
         }
     }
@@ -603,21 +518,12 @@
             int start,
             int numResults) {
         final RelationalDaoPriv dao = daos.get(context.getShardId());
-<<<<<<< HEAD
         val opContext = Select.<T, List<T>>builder()
             .getter(dao::select)
             .criteria(criteria)
-            .start(first)
+            .start(start)
             .numRows(numResults).build();
         return transactionExecutor.execute(context.getSessionFactory(), true, "select", opContext, context.getShardId());
-=======
-        SelectParamPriv<T> selectParam = SelectParamPriv.<T>builder()
-                .criteria(criteria)
-                .start(start)
-                .numRows(numResults)
-                .build();
-        return transactionExecutor.execute(context.getSessionFactory(), true, dao::select, selectParam, t -> t, false,
-                                           "select", context.getShardId());
     }
 
 
@@ -636,14 +542,12 @@
      */
     <U> List<T> select(LookupDao.ReadOnlyContext<U> context, QuerySpec<T, T> querySpec, int start, int numResults) {
         final RelationalDaoPriv dao = daos.get(context.getShardId());
-        SelectParamPriv<T> selectParam = SelectParamPriv.<T>builder()
-                .querySpec(querySpec)
-                .start(start)
-                .numRows(numResults)
-                .build();
-        return transactionExecutor.execute(context.getSessionFactory(), true, dao::select, selectParam, t -> t, false,
-                                           "select", context.getShardId());
->>>>>>> 64883e4f
+        val opContext = Select.<T, List<T>>builder()
+            .getter(dao::select)
+            .querySpec(querySpec)
+            .start(start)
+            .numRows(numResults).build();
+        return transactionExecutor.execute(context.getSessionFactory(), true, "select", opContext, context.getShardId(), false);
     }
 
     /**
@@ -827,45 +731,11 @@
             .mutator(updater)
             .updater(dao::update).build();
         try {
-<<<<<<< HEAD
             return transactionExecutor.execute(dao.sessionFactory,
                 true,
                 "update",
                 opContext,
                 shardId);
-=======
-            val selectParam = SelectParamPriv.<T>builder()
-                    .criteria(criteria)
-                    .start(0)
-                    .numRows(1)
-                    .build();
-            return transactionExecutor.<List<T>, SelectParamPriv<T>, Boolean>execute(dao.sessionFactory,
-                                                                                     true,
-                                                                                     dao::select,
-                                                                                     selectParam,
-                                                                                     (List<T> entityList) -> {
-                                                                                         if (entityList == null || entityList.isEmpty()) {
-                                                                                             return false;
-                                                                                         }
-                                                                                         T oldEntity =
-                                                                                                 entityList.get(
-                                                                                                         0);
-                                                                                         if (null == oldEntity) {
-                                                                                             return false;
-                                                                                         }
-                                                                                         T newEntity =
-                                                                                                 updater.apply(
-                                                                                                         oldEntity);
-                                                                                         if (null == newEntity) {
-                                                                                             return false;
-                                                                                         }
-                                                                                         dao.update(oldEntity,
-                                                                                                    newEntity);
-                                                                                         return true;
-                                                                                     },
-                                                                                     "update",
-                                                                                     shardId);
->>>>>>> 64883e4f
         }
         catch (Exception e) {
             throw new RuntimeException("Error updating entity with criteria: " + criteria, e);
@@ -892,38 +762,23 @@
     public boolean update(String parentKey, QuerySpec<T, T> querySpec, Function<T, T> updater) {
         int shardId = shardCalculator.shardId(parentKey);
         RelationalDaoPriv dao = daos.get(shardId);
+        val  selectParam = SelectParam.<T>builder()
+            .querySpec(querySpec)
+            .start(0)
+            .numRows(1)
+            .build();
+        val opContext = SelectAndUpdate.<T>builder()
+            .selectParam(selectParam)
+            .selector(dao::select)
+            .mutator(updater)
+            .updater(dao::update).build();
         try {
-            val selectParam = SelectParamPriv.<T>builder()
-                    .querySpec(querySpec)
-                    .start(0)
-                    .numRows(1)
-                    .build();
-            return transactionExecutor.<List<T>, SelectParamPriv<T>, Boolean>execute(dao.sessionFactory,
-                                                                                     true,
-                                                                                     dao::select,
-                                                                                     selectParam,
-                                                                                     (List<T> entityList) -> {
-                                                                                         if (entityList == null || entityList.isEmpty()) {
-                                                                                             return false;
-                                                                                         }
-                                                                                         T oldEntity =
-                                                                                                 entityList.get(0);
-                                                                                         if (null == oldEntity) {
-                                                                                             return false;
-                                                                                         }
-                                                                                         T newEntity = updater.apply(
-                                                                                                 oldEntity);
-                                                                                         if (null == newEntity) {
-                                                                                             return false;
-                                                                                         }
-                                                                                         dao.update(oldEntity,
-                                                                                                    newEntity);
-                                                                                         return true;
-                                                                                     },
-                                                                                     "update",
-                                                                                     shardId);
-        }
-        catch (Exception e) {
+            return transactionExecutor.execute(dao.sessionFactory,
+                true,
+                "update",
+                opContext,
+                shardId);
+        } catch (Exception e) {
             throw new RuntimeException("Error updating entity with criteria: " + querySpec, e);
         }
     }
@@ -1023,67 +878,48 @@
             .build();
 
         try {
-<<<<<<< HEAD
             return transactionExecutor.execute(context.getSessionFactory(),
                 true,
                 "createOrUpdate",
                 opContext,
                 context.getShardId(), false);
-=======
-            final SelectParamPriv<T> selectParam = SelectParamPriv.<T>builder()
-                    .criteria(criteria)
-                    .start(0)
-                    .numRows(1)
-                    .build();
-
-            return transactionExecutor.<List<T>, SelectParamPriv<T>, Boolean>execute(context.getSessionFactory(),
-                                                                                     true,
-                                                                                     dao::select,
-                                                                                     selectParam,
-                                                                                     (List<T> entityList) -> {
-                                                                                         if (entityList == null || entityList.isEmpty()) {
-                                                                                             Preconditions.checkNotNull(
-                                                                                                     entityGenerator,
-                                                                                                     "Entity generator " +
-                                                                                                             "can't " +
-                                                                                                             "be " +
-                                                                                                             "null");
-                                                                                             final T newEntity =
-                                                                                                     entityGenerator.apply(
-                                                                                                             parent);
-                                                                                             Preconditions.checkNotNull(
-                                                                                                     newEntity,
-                                                                                                     "Generated entity " +
-                                                                                                             "can't " +
-                                                                                                             "be " +
-                                                                                                             "null");
-                                                                                             dao.save(newEntity);
-                                                                                             return true;
-                                                                                         }
-
-                                                                                         final T oldEntity =
-                                                                                                 entityList.get(
-                                                                                                         0);
-                                                                                         if (null == oldEntity) {
-                                                                                             return false;
-                                                                                         }
-                                                                                         final T newEntity =
-                                                                                                 updater.apply(
-                                                                                                         oldEntity);
-                                                                                         if (null == newEntity) {
-                                                                                             return false;
-                                                                                         }
-                                                                                         dao.update(oldEntity,
-                                                                                                    newEntity);
-                                                                                         return true;
-                                                                                     },
-                                                                                     false,
-                                                                                     "createOrUpdate",
-                                                                                     context.getShardId());
->>>>>>> 64883e4f
         }
         catch (Exception e) {
             throw new RuntimeException("Error updating entity with criteria: " + criteria, e);
+        }
+    }
+
+    <U> boolean createOrUpdate(
+        LockedContext<U> context,
+        QuerySpec<T, T> querySpec,
+        UnaryOperator<T> updater,
+        U parent,
+        Function<U, T> entityGenerator) {
+        final RelationalDaoPriv dao = daos.get(context.getShardId());
+        final SelectParam selectParam = SelectParam.<T>builder()
+            .querySpec(querySpec)
+            .start(0)
+            .numRows(1)
+            .build();
+
+        val opContext = CreateOrUpdateInLockedContext.<T, U>builder()
+            .lockedEntity(parent)
+            .selector(dao::select)
+            .selectParam(selectParam)
+            .entityGenerator(entityGenerator)
+            .saver(dao::save)
+            .mutator(updater)
+            .updater(dao::update)
+            .build();
+
+        try {
+            return transactionExecutor.execute(context.getSessionFactory(),
+                true,
+                "createOrUpdate",
+                opContext,
+                context.getShardId(), false);
+        } catch (Exception e) {
+            throw new RuntimeException("Error updating entity with criteria: " + querySpec, e);
         }
     }
 
@@ -1109,58 +945,10 @@
     <U> boolean createOrUpdate(
             LockedContext<U> context,
             QuerySpec<T, T> querySpec,
-            Function<T, T> updater,
+            UnaryOperator<T> updater,
+            U parent,
             Supplier<T> entityGenerator) {
-        final RelationalDaoPriv dao = daos.get(context.getShardId());
-
-        try {
-            val selectParam = SelectParamPriv.<T>builder()
-                    .querySpec(querySpec)
-                    .start(0)
-                    .numRows(1)
-                    .build();
-
-            return transactionExecutor.<List<T>, SelectParamPriv<T>, Boolean>execute(context.getSessionFactory(),
-                                                                                     true,
-                                                                                     dao::select,
-                                                                                     selectParam,
-                                                                                     (List<T> entityList) -> {
-                                                                                         if (entityList == null || entityList.isEmpty()) {
-                                                                                             Preconditions.checkNotNull(
-                                                                                                     entityGenerator,
-                                                                                                     "Entity generator can't be null");
-                                                                                             final T newEntity =
-                                                                                                     entityGenerator.get();
-                                                                                             Preconditions.checkNotNull(
-                                                                                                     newEntity,
-                                                                                                     "Generated entity can't be null");
-                                                                                             dao.save(newEntity);
-                                                                                             return true;
-                                                                                         }
-
-                                                                                         final T oldEntity =
-                                                                                                 entityList.get(
-                                                                                                         0);
-                                                                                         if (null == oldEntity) {
-                                                                                             return false;
-                                                                                         }
-                                                                                         final T newEntity =
-                                                                                                 updater.apply(
-                                                                                                         oldEntity);
-                                                                                         if (null == newEntity) {
-                                                                                             return false;
-                                                                                         }
-                                                                                         dao.update(oldEntity,
-                                                                                                    newEntity);
-                                                                                         return true;
-                                                                                     },
-                                                                                     false,
-                                                                                     "createOrUpdate",
-                                                                                     context.getShardId());
-        }
-        catch (Exception e) {
-            throw new RuntimeException("Error updating entity with criteria: " + querySpec, e);
-        }
+        return createOrUpdate(context, querySpec, updater, parent, e ->  entityGenerator.get());
     }
 
 
@@ -1173,50 +961,18 @@
         int shardId = shardCalculator.shardId(parentKey);
         RelationalDaoPriv dao = daos.get(shardId);
         try {
-<<<<<<< HEAD
-            val opContext = SelectAndUpdate.<T>builder()
+            val opContext = UpdateAll.<T>builder()
                 .selectParam(
-                    SelectParam.builder().criteria(criteria).start(start).numRows(numRows).build())
+                    SelectParam.<T>builder()
+                        .criteria(criteria)
+                        .start(start)
+                        .numRows(numRows).build())
                 .selector(dao::select)
                 .mutator(updater)
                 .updater(dao::update).build();
             return transactionExecutor.<Boolean>execute(dao.sessionFactory, true, "updateAll",
                 opContext, shardId);
-=======
-            val selectParam = SelectParamPriv.<T>builder()
-                    .criteria(criteria)
-                    .start(start)
-                    .numRows(numRows)
-                    .build();
-            return transactionExecutor.<List<T>, SelectParamPriv<T>, Boolean>execute(dao.sessionFactory,
-                                                                                     true,
-                                                                                     dao::select,
-                                                                                     selectParam,
-                                                                                     entityList -> {
-                                                                                         if (entityList == null || entityList.isEmpty()) {
-                                                                                             return false;
-                                                                                         }
-                                                                                         for (T oldEntity :
-                                                                                                 entityList) {
-                                                                                             if (null == oldEntity) {
-                                                                                                 return false;
-                                                                                             }
-                                                                                             T newEntity =
-                                                                                                     updater.apply(
-                                                                                                             oldEntity);
-                                                                                             if (null == newEntity) {
-                                                                                                 return false;
-                                                                                             }
-                                                                                             dao.update(oldEntity,
-                                                                                                        newEntity);
-                                                                                         }
-                                                                                         return true;
-                                                                                     },
-                                                                                     "updateAll",
-                                                                                     shardId);
->>>>>>> 64883e4f
-        }
-        catch (Exception e) {
+        } catch (Exception e) {
             throw new RuntimeException("Error updating entity with criteria: " + criteria, e);
         }
     }
@@ -1250,39 +1006,18 @@
         int shardId = shardCalculator.shardId(parentKey);
         RelationalDaoPriv dao = daos.get(shardId);
         try {
-            val selectParam = SelectParamPriv.<T>builder()
-                    .querySpec(querySpec)
-                    .start(start)
-                    .numRows(numResults)
-                    .build();
-            return transactionExecutor.<List<T>, SelectParamPriv<T>, Boolean>execute(dao.sessionFactory,
-                                                                                     true,
-                                                                                     dao::select,
-                                                                                     selectParam,
-                                                                                     entityList -> {
-                                                                                         if (entityList == null || entityList.isEmpty()) {
-                                                                                             return false;
-                                                                                         }
-                                                                                         for (T oldEntity :
-                                                                                                 entityList) {
-                                                                                             if (null == oldEntity) {
-                                                                                                 return false;
-                                                                                             }
-                                                                                             T newEntity =
-                                                                                                     updater.apply(
-                                                                                                             oldEntity);
-                                                                                             if (null == newEntity) {
-                                                                                                 return false;
-                                                                                             }
-                                                                                             dao.update(oldEntity,
-                                                                                                        newEntity);
-                                                                                         }
-                                                                                         return true;
-                                                                                     },
-                                                                                     "updateAll",
-                                                                                     shardId);
-        }
-        catch (Exception e) {
+            val opContext = UpdateAll.<T>builder()
+                .selectParam(
+                    SelectParam.<T>builder()
+                        .querySpec(querySpec)
+                        .start(start)
+                        .numRows(numResults).build())
+                .selector(dao::select)
+                .mutator(updater)
+                .updater(dao::update).build();
+            return transactionExecutor.<Boolean>execute(dao.sessionFactory, true, "updateAll",
+                opContext, shardId);
+        } catch (Exception e) {
             throw new RuntimeException("Error updating entity with criteria: " + querySpec, e);
         }
     }
@@ -1320,27 +1055,18 @@
 
         int shardId = shardCalculator.shardId(parentKey);
         RelationalDaoPriv dao = daos.get(shardId);
-<<<<<<< HEAD
         val opContext = Select.<T, U>builder()
             .getter(dao::select)
             .criteria(criteria)
-            .start(first)
+            .start(start)
             .numRows(numResults)
             .afterSelect(handler).build();
-
-=======
-        SelectParamPriv<T> selectParam = SelectParamPriv.<T>builder()
-                .criteria(criteria)
-                .start(start)
-                .numRows(numResults)
-                .build();
         return transactionExecutor.execute(dao.sessionFactory,
-                                           true,
-                                           dao::select,
-                                           selectParam,
-                                           handler,
-                                           "select",
-                                           shardId);
+            true,
+            "select",
+            opContext,
+            shardId);
+
     }
 
     /**
@@ -1371,12 +1097,17 @@
             Function<List<T>, U> handler) throws Exception {
         int shardId = shardCalculator.shardId(parentKey);
         RelationalDaoPriv dao = daos.get(shardId);
-        SelectParamPriv<T> selectParam = SelectParamPriv.<T>builder()
+        SelectParam<T> selectParam = SelectParam.<T>builder()
                 .querySpec(querySpec)
                 .start(start)
                 .numRows(numResults)
                 .build();
->>>>>>> 64883e4f
+        val opContext = Select.<T, U>builder()
+            .getter(dao::select)
+            .querySpec(querySpec)
+            .start(start)
+            .numRows(numResults)
+            .afterSelect(handler).build();
         return transactionExecutor.execute(dao.sessionFactory,
             true,
             "select",
@@ -1393,8 +1124,6 @@
             "count", opContext,
             shardId);
     }
-
-<<<<<<< HEAD
     public boolean exists (String parentKey, Object key){
         int shardId = shardCalculator.shardId(parentKey);
         RelationalDaoPriv dao = daos.get(shardId);
@@ -1407,7 +1136,9 @@
             "exists",
             opContext,
             shardId));
-=======
+        return result.isPresent();
+    }
+
     /**
      * Counts the number of records matching a specified query in a given shard
      * <p>
@@ -1425,22 +1156,14 @@
     public long count(String parentKey, QuerySpec<T, Long> querySpec) {
         val shardId = shardCalculator.shardId(parentKey);
         val dao = daos.get(shardId);
-        return transactionExecutor.<Long, QuerySpec<T, Long>>execute(dao.sessionFactory, true, dao::count, querySpec,
-                                                                     "count", shardId);
-    }
-
-
-    public boolean exists(String parentKey, Object key) {
-        int shardId = shardCalculator.shardId(parentKey);
-        RelationalDaoPriv dao = daos.get(shardId);
-        val result = transactionExecutor.executeAndResolve(dao.sessionFactory,
-                                                           true,
-                                                           dao::get,
-                                                           key,
-                                                           "exists",
-                                                           shardId);
->>>>>>> 64883e4f
-        return result.isPresent();
+        val opContext = CountByQuerySpec.builder()
+            .counter(dao::count)
+            .querySpec(querySpec)
+            .build();
+        return transactionExecutor.<Long>execute(dao.sessionFactory,
+            true,
+            "count", opContext,
+            shardId);
     }
 
     /**
@@ -1470,7 +1193,6 @@
 
     public List<T> scatterGather (DetachedCriteria criteria,int start, int numRows){
         return IntStream.range(0, daos.size())
-<<<<<<< HEAD
             .mapToObj(shardId -> {
                 val dao = daos.get(shardId);
                 try {
@@ -1489,27 +1211,6 @@
                     throw new RuntimeException(e);
                 }
             }).flatMap(Collection::stream).collect(Collectors.toList());
-=======
-                .mapToObj(shardId -> {
-                    val dao = daos.get(shardId);
-                    try {
-                        SelectParamPriv<T> selectParam = SelectParamPriv.<T>builder()
-                                .criteria(criteria)
-                                .start(start)
-                                .numRows(numRows)
-                                .build();
-                        return transactionExecutor.execute(dao.sessionFactory,
-                                                           true,
-                                                           dao::select,
-                                                           selectParam,
-                                                           "scatterGather",
-                                                           shardId);
-                    }
-                    catch (Exception e) {
-                        throw new RuntimeException(e);
-                    }
-                }).flatMap(Collection::stream).collect(Collectors.toList());
->>>>>>> 64883e4f
     }
 
     /**
@@ -1528,13 +1229,16 @@
                 .mapToObj(shardId -> {
                     val dao = daos.get(shardId);
                     try {
-                        SelectParamPriv<T> selectParam = SelectParamPriv.<T>builder()
-                                .querySpec(querySpec)
-                                .start(start)
-                                .numRows(numRows)
-                                .build();
-                        return transactionExecutor.execute(dao.sessionFactory, true, dao::select, selectParam,
-                                                           "scatterGather", shardId);
+                        val opContext = Select.<T, List<T>>builder()
+                            .getter(dao::select)
+                            .querySpec(querySpec)
+                            .start(start)
+                            .numRows(numRows).build();
+                        return transactionExecutor.execute(dao.sessionFactory,
+                            true,
+                            "scatterGather",
+                            opContext,
+                            shardId);
                     }
                     catch (Exception e) {
                         throw new RuntimeException(e);
@@ -1564,19 +1268,9 @@
                         .start(pointer.getCurrOffset(currIdx))
                         .numRows(pageSize)
                         .criteria(criteria).build();
-                    return transactionExecutor.execute(dao.sessionFactory,
-                                                       true,
-<<<<<<< HEAD
-                                                        methodName, opContext, currIdx)
-=======
-                                                       queryCriteria -> dao.select(
-                                                               SelectParamPriv.<T>builder()
-                                                                       .criteria(queryCriteria)
-                                                                       .start(pointer.getCurrOffset(currIdx))
-                                                                       .numRows(pageSize)
-                                                                       .build()),
-                                                       criteria, methodName, currIdx)
->>>>>>> 64883e4f
+                    return transactionExecutor
+                            .execute(dao.sessionFactory, true,
+                                methodName, opContext, currIdx)
                             .stream()
                             .map(item -> new ScrollResultItem<>(item, currIdx));
                 })
