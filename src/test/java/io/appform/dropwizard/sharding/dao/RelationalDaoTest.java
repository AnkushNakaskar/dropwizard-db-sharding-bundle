--- conflicted
+++ resolved
@@ -78,24 +78,14 @@
         final ShardManager shardManager = new BalancedShardManager(sessionFactories.size());
         final ShardInfoProvider shardInfoProvider = new ShardInfoProvider("default");
         relationalDao = new RelationalDao<>(sessionFactories,
-<<<<<<< HEAD
-                                            RelationalEntity.class,
-                                            new ShardCalculator<>(shardManager,
-                                                                  new ConsistentHashBucketIdExtractor<>(shardManager)),
-                                            ShardingBundleOptions.builder().build(),
-                                            shardInfoProvider,
-                                            new EntityClassThreadLocalObserver(
-                                                    new DaoClassLocalObserver(
-                                                            new TerminalTransactionObserver())));
-=======
                 RelationalEntity.class,
                 new ShardCalculator<>(shardManager,
                         new ConsistentHashBucketIdExtractor<>(shardManager)),
+                ShardingBundleOptions.builder().build(),
                 shardInfoProvider,
                 new EntityClassThreadLocalObserver(
                         new DaoClassLocalObserver(
                                 new TerminalTransactionObserver())));
->>>>>>> 927636bb
     }
 
     @AfterEach
